exclude: '.github/|docs/'

repos:
<<<<<<< HEAD
- repo: https://github.com/pre-commit/pre-commit-hooks
  rev: v5.0.0
  hooks:
    - id: check-yaml
      args: ['--unsafe']
    - id: debug-statements
    - id: end-of-file-fixer
    - id: trailing-whitespace
    - id: detect-private-key
- repo: https://github.com/PyCQA/isort
  rev: 6.0.1
  hooks:
    - id: isort
      args: # arguments to configure black
        - --profile=black
- repo: https://github.com/PyCQA/autoflake
  rev: v2.3.1
  hooks:
    - id: autoflake
      args:
        - --remove-all-unused-imports
        - --ignore-init-module-imports
        - --in-place
- repo: https://github.com/psf/black
  rev: 25.1.0
  hooks:
    - id: black
      args: # arguments to configure black
        - --line-length=120
        # these folders won't be formatted by black
        - --exclude="""\.git |
          \.__pycache__|
          \**.egg-info|
          \.mypy_cache|
          \.pytest_cache|
          \.tox|
          \.venv|
          _build|
          build|
          dist"""
- repo: https://github.com/python-poetry/poetry
  rev: 2.1.3
  hooks:
    - id: poetry-check
      # Please activate this hook in local development environment. In Pre-Commit CI, it would occur error like below:
      # HTTPSConnectionPool(host='pypi.org', port=443): Max retries exceeded with url ...
#    - id: poetry-lock
- repo: https://github.com/pre-commit/mirrors-mypy
  rev: v1.16.1
  hooks:
    - id: mypy
      package: <your lib src dir>,test
#      exclude: ^test/unit_test.{1,64}.py
      args:
#        - --strict
        - --ignore-missing-imports
        - --show-traceback
      additional_dependencies: [types-PyYAML>=6.0.12.9]
=======
  - repo: https://github.com/pre-commit/pre-commit-hooks
    rev: v5.0.0
    hooks:
      - id: check-yaml
        args: ['--unsafe']
      - id: debug-statements
      - id: end-of-file-fixer
      - id: trailing-whitespace
      - id: detect-private-key

  - repo: https://github.com/PyCQA/isort
    rev: 6.0.1
    hooks:
      - id: isort
        args: # arguments to configure black
          - --profile=black

  - repo: https://github.com/PyCQA/autoflake
    rev: v2.3.1
    hooks:
      - id: autoflake
        args:
          - --remove-all-unused-imports
          - --ignore-init-module-imports
          - --in-place

  - repo: https://github.com/psf/black
    rev: 25.1.0
    hooks:
      - id: black
        args: # arguments to configure black
          - --line-length=120
          # these folders won't be formatted by black
          - --exclude="""\.git |
            \.__pycache__|
            \**.egg-info|
            \.mypy_cache|
            \.pytest_cache|
            \.tox|
            \.venv|
            _build|
            build|
            dist"""

  - repo: https://github.com/python-poetry/poetry
    rev: 2.1.2
    hooks:
      - id: poetry-check
        # Please activate this hook in local development environment. In Pre-Commit CI, it would occur error like below:
        # HTTPSConnectionPool(host='pypi.org', port=443): Max retries exceeded with url ...
  #    - id: poetry-lock

  - repo: https://github.com/pre-commit/mirrors-mypy
    rev: v1.15.0
    hooks:
      - id: mypy
        package: clickup_mcp,test
  #      exclude: ^test/unit_test.{1,64}.py
        args:
  #        - --strict
          - --ignore-missing-imports
          - --show-traceback
        additional_dependencies: [types-PyYAML>=6.0.12.9]

  - repo: https://github.com/astral-sh/uv-pre-commit
    # uv version.
    rev: 0.7.19
    hooks:
      - id: uv-lock
>>>>>>> f30150aa
<|MERGE_RESOLUTION|>--- conflicted
+++ resolved
@@ -1,66 +1,6 @@
 exclude: '.github/|docs/'
 
 repos:
-<<<<<<< HEAD
-- repo: https://github.com/pre-commit/pre-commit-hooks
-  rev: v5.0.0
-  hooks:
-    - id: check-yaml
-      args: ['--unsafe']
-    - id: debug-statements
-    - id: end-of-file-fixer
-    - id: trailing-whitespace
-    - id: detect-private-key
-- repo: https://github.com/PyCQA/isort
-  rev: 6.0.1
-  hooks:
-    - id: isort
-      args: # arguments to configure black
-        - --profile=black
-- repo: https://github.com/PyCQA/autoflake
-  rev: v2.3.1
-  hooks:
-    - id: autoflake
-      args:
-        - --remove-all-unused-imports
-        - --ignore-init-module-imports
-        - --in-place
-- repo: https://github.com/psf/black
-  rev: 25.1.0
-  hooks:
-    - id: black
-      args: # arguments to configure black
-        - --line-length=120
-        # these folders won't be formatted by black
-        - --exclude="""\.git |
-          \.__pycache__|
-          \**.egg-info|
-          \.mypy_cache|
-          \.pytest_cache|
-          \.tox|
-          \.venv|
-          _build|
-          build|
-          dist"""
-- repo: https://github.com/python-poetry/poetry
-  rev: 2.1.3
-  hooks:
-    - id: poetry-check
-      # Please activate this hook in local development environment. In Pre-Commit CI, it would occur error like below:
-      # HTTPSConnectionPool(host='pypi.org', port=443): Max retries exceeded with url ...
-#    - id: poetry-lock
-- repo: https://github.com/pre-commit/mirrors-mypy
-  rev: v1.16.1
-  hooks:
-    - id: mypy
-      package: <your lib src dir>,test
-#      exclude: ^test/unit_test.{1,64}.py
-      args:
-#        - --strict
-        - --ignore-missing-imports
-        - --show-traceback
-      additional_dependencies: [types-PyYAML>=6.0.12.9]
-=======
   - repo: https://github.com/pre-commit/pre-commit-hooks
     rev: v5.0.0
     hooks:
@@ -106,7 +46,7 @@
             dist"""
 
   - repo: https://github.com/python-poetry/poetry
-    rev: 2.1.2
+    rev: 2.1.3
     hooks:
       - id: poetry-check
         # Please activate this hook in local development environment. In Pre-Commit CI, it would occur error like below:
@@ -114,10 +54,10 @@
   #    - id: poetry-lock
 
   - repo: https://github.com/pre-commit/mirrors-mypy
-    rev: v1.15.0
+    rev: v1.16.1
     hooks:
       - id: mypy
-        package: clickup_mcp,test
+        package: <your lib src dir>,test
   #      exclude: ^test/unit_test.{1,64}.py
         args:
   #        - --strict
@@ -129,5 +69,4 @@
     # uv version.
     rev: 0.7.19
     hooks:
-      - id: uv-lock
->>>>>>> f30150aa
+      - id: uv-lock