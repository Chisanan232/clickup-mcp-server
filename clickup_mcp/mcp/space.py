"""
MCP functions for ClickUp Spaces.

This module provides MCP functions for interacting with ClickUp Spaces.
These functions follow the FastMCP pattern for easy integration into MCP servers.
"""

from typing import Optional

from mcp.server import FastMCP

from clickup_mcp.client import create_clickup_client

# Define the MCP server using FastMCP
mcp = FastMCP()

<<<<<<< HEAD
@mcp.tool(
    name="get_space",
    title="Get ClickUp Space",
    description="Get a ClickUp space by its ID.",
)
=======

@mcp.tool(name="get_space", description="Get a ClickUp space by its ID.", title="Get ClickUp Space")
>>>>>>> 217f5564
async def get_space(api_token: str, space_id: str) -> Optional[dict]:
    """
    Get a ClickUp space by its ID.

    This function retrieves a space from ClickUp by its space ID. It returns
    the space domain model if found, or None if the space does not exist.

    Args:
        api_token: The ClickUp API token to use for authentication.
        space_id: The ID of the space to retrieve.

    Returns:
        The ClickUpSpace domain model as a dictionary if found, or None if the space does not exist.

    Raises:
        ValueError: If the API token is not provided or if the space ID is empty.
    """
    # Validate inputs
    if not api_token:
        raise ValueError("API token is required")
    if not space_id:
        raise ValueError("Space ID is required")

    # Create client
    client = create_clickup_client(api_token)

    try:
        # Get the space using the client
        async with client:
            space = await client.space.get(space_id)

        # Convert to dict for proper serialization
        if space:
            return space.model_dump()
        return None
    except Exception as e:
        raise ValueError(f"Error retrieving space: {str(e)}")<|MERGE_RESOLUTION|>--- conflicted
+++ resolved
@@ -14,16 +14,8 @@
 # Define the MCP server using FastMCP
 mcp = FastMCP()
 
-<<<<<<< HEAD
-@mcp.tool(
-    name="get_space",
-    title="Get ClickUp Space",
-    description="Get a ClickUp space by its ID.",
-)
-=======
 
-@mcp.tool(name="get_space", description="Get a ClickUp space by its ID.", title="Get ClickUp Space")
->>>>>>> 217f5564
+@mcp.tool(name="get_space", title="Get ClickUp Space", description="Get a ClickUp space by its ID.")
 async def get_space(api_token: str, space_id: str) -> Optional[dict]:
     """
     Get a ClickUp space by its ID.
